--- conflicted
+++ resolved
@@ -20,25 +20,13 @@
 cabal-version:       1.18
 extra-source-files:  CHANGES, README.markdown, diagrams/*.svg
 extra-doc-files:     diagrams/*.svg
-<<<<<<< HEAD
 tested-with:         GHC == 7.8.4, GHC == 7.10.2, GHC == 8.0.1, GHC == 8.2.2, GHC == 8.4.1
-=======
-tested-with:         GHC == 7.6.3, GHC == 7.8.4, GHC == 7.10.2, GHC == 8.0.1, GHC == 8.2.1
->>>>>>> 5184ec64
 bug-reports:         https://github.com/diagrams/active/issues
 source-repository head
   type:     git
   location: https://github.com/diagrams/active.git
 
 library
-<<<<<<< HEAD
-  exposed-modules:     Data.Active
-  build-depends:       base >= 4.0 && < 4.12,
-                       vector >= 0.10,
-                       semigroups >= 0.1 && < 0.19,
-                       semigroupoids >= 1.2 && < 5.3,
-                       lens >= 4.0 && < 4.17,
-=======
   exposed-modules:     Active,
                        Active.Duration
   other-extensions:    FlexibleContexts,
@@ -49,26 +37,10 @@
                        bifunctors >= 5.4 && < 5.6,
                        semigroups >= 0.1 && < 0.19,
                        vector >= 0.10 && < 0.13,
->>>>>>> 5184ec64
                        linear >= 1.14 && < 1.21
   hs-source-dirs:      src
   default-language:    Haskell2010
 
-<<<<<<< HEAD
-test-suite active-tests
-    type:              exitcode-stdio-1.0
-    main-is:           active-tests.hs
-    build-depends:     base >= 4.0 && < 4.12,
-                       vector >= 0.10,
-                       semigroups >= 0.1 && < 0.19,
-                       semigroupoids >= 1.2 && < 5.3,
-                       lens >= 4.0 && < 4.17,
-                       linear >= 1.14 && < 1.21,
-                       QuickCheck >= 2.9 && < 2.12
-    other-modules:     Data.Active
-    hs-source-dirs:    src, test
-    default-language:  Haskell2010
-=======
 test-suite active-doctests
   type:                exitcode-stdio-1.0
   main-is:             active-doctest.hs
@@ -80,4 +52,3 @@
                        linear >= 1.14 && < 1.21
   hs-source-dirs:      test
   default-language:    Haskell2010
->>>>>>> 5184ec64
